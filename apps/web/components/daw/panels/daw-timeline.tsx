--- conflicted
+++ resolved
@@ -56,36 +56,6 @@
 			document.removeEventListener("mousemove", onMouseMove);
 		};
 	}, [isDraggingEnd, onMouseMove]);
-<<<<<<< HEAD
-=======
-	const _timelinePlayheadViewport = playheadViewportPx;
-
-	// Calculate time markers (time mode)
-	const getTimeMarkers = () => {
-		if (pxPerMs <= 0) return [];
-		const markers = [];
-		const pixelsPerSecond = pxPerMs * 1000;
-		const secondsPerMarker =
-			timeline.zoom < 0.5 ? 10 : timeline.zoom < 1 ? 5 : 1;
-
-		for (
-			let timeInSeconds = 0;
-			timeInSeconds * pixelsPerSecond < timelineWidth;
-			timeInSeconds += secondsPerMarker
-		) {
-			const timestampMs = timeInSeconds * 1000;
-			markers.push({
-				time: timestampMs,
-				position: timeInSeconds * pixelsPerSecond,
-				label: time.formatDuration(timestampMs),
-			});
-		}
-
-		return markers;
-	};
-
-	// Beat markers computation removed; canvas grid handles bars mode
->>>>>>> 2d5ce904
 
 	const handleTimelineClick = (e: React.MouseEvent | React.PointerEvent) => {
 		if (pxPerMs <= 0) return;
@@ -113,18 +83,8 @@
 				return;
 			}
 			if (e.key.toLowerCase() !== "m") return;
-<<<<<<< HEAD
 			const timeMs = Math.max(0, playback.currentTime);
 			const snapped = snap(timeMs);
-=======
-			const timeMs = Math.max(0, Math.round(playback.currentTime));
-			const snapped = time.snapTimeMs(
-				timeMs,
-				grid,
-				music.tempoBpm,
-				music.timeSignature,
-			);
->>>>>>> 2d5ce904
 			addMarker({ timeMs: snapped, name: "", color: "#ffffff" });
 		};
 		window.addEventListener("keydown", onKey);
@@ -164,15 +124,8 @@
 					if (isDraggingEnd) return;
 					if (e.key === "Enter" || e.key === " ") {
 						e.preventDefault();
-<<<<<<< HEAD
 						const at = Math.max(0, playback.currentTime);
 						const snapped = timeline.snapToGrid ? snap(at) : at;
-=======
-						const at = Math.max(0, Math.round(playback.currentTime));
-						const snapped = timeline.snapToGrid
-							? time.snapTimeMs(at, grid, music.tempoBpm, music.timeSignature)
-							: at;
->>>>>>> 2d5ce904
 						setCurrentTime(snapped);
 					}
 				}}
